--- conflicted
+++ resolved
@@ -6,12 +6,8 @@
 from __future__ import print_function
 import sys
 import textwrap
-<<<<<<< HEAD
 import logging
 import hashlib
-import jinja2
-=======
->>>>>>> f739e963
 import click
 from .template_message import TemplateMessage
 from .sendmail_client import SendmailClient
@@ -106,11 +102,7 @@
     database_path = Path(database_path)
     config_path = Path(config_path)
 
-<<<<<<< HEAD
     # Verify input files are present and give user hints about creating them
-=======
-    # Make sure input files exist and provide helpful prompts
->>>>>>> f739e963
     check_input_files(template_path, database_path, config_path, sample)
 
     # Calculate start and stop indexes.  Start and stop are zero-based.  The
