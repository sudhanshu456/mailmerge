# mailmerge
A simple, command line mail merge tool.

Andrew DeOrio <awdeorio@umich.edu><br>
http://andrewdeorio.com<br>

`mailmerge` uses plain text files and the powerful [jinja2 template engine](http://jinja.pocoo.org/docs/latest/templates/).

# Quickstart
`mailmerge` will guide you through the process.  Don't worry, it won't send real emails by default.
```console
$ pip install mailmerge
$ mailmerge
```
If you get a `Permission denied` error, use `sudo pip install mailmerge` or `virtualenv venv && source venv/bin/activate && pip install mailmerge`

# Example
This example will walk you through the steps for creating a template email, database and STMP server configuration.  Then, it will show how to test it before sending real emails.

### Create a sample template email, database, and config
```console
$ mailmerge --sample
Creating sample template email mailmerge_template.txt
Creating sample database mailmerge_database.csv
Creating sample config file mailmerge_server.conf
Edit these files, and then run mailmerge again
```

### Edit the SMTP server config `mailmerge_server.conf`
The defaults are set up for gmail.  Be sure to change your username.  If you use 2-factor authentication, you may need to set up a one-time password for use by an app.  `mailmerge` will give an error with a URL to the right GMail support page.  Other configuration examples are in the comments of `mailmerge_server.conf`.
```
[smtp_server]
host = smtp.gmail.com
port = 465
security = SSL/TLS
username = YOUR_USERNAME_HERE
```

### Edit the template email message `mailmerge_template.txt`
The `TO`, `SUBJECT`, and `FROM` fields are required.  The remainder is the body of the message.  Use `{{ }}` to indicate customized parameters that will be read from the database.  For example, `{{email}}` will be filled in from the `email` column of `mailmerge_database.csv`.
```
TO: {{email}}
SUBJECT: Testing mailmerge
FROM: My Self <myself@mydomain.com>

Hi, {{name}},

Your number is {{number}}.
```

### Edit the database `mailmerge_database.csv`
Notice that the first line is a header that matches the parameters in the template example, for example, `{{email}}`.

**Pro-tip**: Add yourself as the first recipient.  This is helpful for testing.
```
email,name,number
myself@mydomain.com,"Myself",17
bob@bobdomain.com,"Bob",42
```

### Dry run
First, dry run one email message.  This will fill in the template fields of the first email message and print it to the terminal.
```console
$ mailmerge --dry-run --limit 1
>>> message 0
TO: myself@mydomain.com
SUBJECT: Testing mailmerge
FROM: My Self <myself@mydomain.com>

Hi, Myself,

Your number is 17.

>>> sent message 0 DRY RUN
>>> Limit was 1 messages.  To remove the limit, use the --no-limit option.
>>> This was a dry run.  To send messages, use the --no-dry-run option.
```

If this looks correct, try a second dry run, this time with all recipients using the `--no-limit` option.
```console
$ mailmerge --dry-run --no-limit
>>> message 0
TO: myself@mydomain.com
SUBJECT: Testing mailmerge
FROM: My Self <myself@mydomain.com>

Hi, Myself,

Your number is 17.

>>> sent message 0 DRY RUN
>>> message 1
TO: bob@bobdomain.com
SUBJECT: Testing mailmerge
FROM: My Self <myself@mydomain.com>

Hi, Bob,

Your number is 42.

>>> sent message 1 DRY RUN
>>> This was a dry run.  To send messages, use the --no-dry-run option.
```

### Send first email
We're being extra careful in this example to avoid sending spam, so next we'll send *only one real email*.  Recall that you added yourself as the first email recipient.
```console
$ mailmerge --no-dry-run --limit 1
>>> message 0
TO: myself@mydomain.com
SUBJECT: Testing mailmerge
FROM: My Self <myself@mydomain.com>

Hi, Myself,

Your number is 17.

>>> sent message 0
>>> Limit was 1 messages.  To remove the limit, use the --no-limit option.
```

Now, check your email make sure the message went through.  If everything looks OK, then it's time to send all the messages.

### Send all emails
```console
$ mailmerge --no-dry-run --no-limit
>>> message 0
TO: myself@mydomain.com
SUBJECT: Testing mailmerge
FROM: My Self <myself@mydomain.com>

Hi, Myself,

Your number is 17.

>>> sent message 0
>>> message 1
TO: bob@bobdomain.com
SUBJECT: Testing mailmerge
FROM: My Self <myself@mydomain.com>

Hi, Bob,

Your number is 42.

>>> sent message 1
```

# A more complicated example
This example will send progress reports to students.  The template uses more of the advanced features of the [jinja2 template engine documentation](http://jinja.pocoo.org/docs/latest/templates/) to customize messages to students.

**progress_report_template.txt**
```
TO: {{email}}
SUBJECT: EECS 280 Mid-semester Progress Report
FROM: My Self <myself@mydomain.com>

Dear {{name}},

This email contains our record of your grades EECS 280, as well as an estimated letter grade.

Project 1: {{p1}}
Project 2: {{p2}}
Project 3: {{p3}}
Midterm exam: {{midterm}}

At this time, your estimated letter grade is {{grade}}.

{% if grade == "C-" -%}
I am concerned that if the current trend in your scores continues, you will be on the border of the pass/fail line.

I have a few suggestions for the rest of the semester.  First, it is absolutely imperative that you turn in all assignments.  Attend lecture and discussion sections.  Get started early on the programming assignments and ask for help.  Finally, plan a strategy to help you prepare well for the final exam.

The good news is that we have completed about half of the course grade, so there is an opportunity to fix this problem.  The other professors and I are happy to discuss strategies together during office hours.
{% elif grade in ["D+", "D", "D-", "E", "F"] -%}
I am writing because I am concerned about your grade in EECS 280.  My concern is that if the current trend in your scores continues, you will not pass the course.

If you plan to continue in the course, I urge you to see your instructor in office hours to discuss a plan for the remainder of the semester.  Otherwise, if you plan to drop the course, please see your academic advisor.
{% endif -%}
```

**progress_report_database.csv**
Again, we'll use the best practice of making yourself the first recipient, which is helpful for testing.
```
email,name,p1,p2,p3,midterm,grade
myself@mydomain.com,"My Self",100,100,100,100,A+
borderline@fixme.com,"Borderline Name",50,50,50,50,C-
failing@fixme.com,"Failing Name",0,0,0,0,F
```

**Dry run one message**<br>
Test one message without actually sending any email.
```console
$ mailmerge --template progress_report_template.txt --database progress_report_database.csv 
>>> message 0
TO: myself@mydomain.com
SUBJECT: EECS 280 Mid-semester Progress Report
FROM: My Self <myself@mydomain.com>

Dear My Self,

This email contains our record of your grades EECS 280, as well as an estimated letter grade.

Project 1: 100
Project 2: 100
Project 3: 100
Midterm exam: 100

At this time, your estimated letter grade is A+.


>>> sent message 0 DRY RUN
>>> Limit was 1 messages.  To remove the limit, use the --no-limit option.
>>> This was a dry run.  To send messages, use the --no-dry-run option.
```

# HTML formatting example
This example will use HTML to format an email.  Add `Content-Type: text/html` just under the email headers, then begin your message with `<html>`.

**mailmerge_template.txt**
```
TO: {{email}}
SUBJECT: Testing mailmerge
FROM: My Self <myself@mydomain.com>
Content-Type: text/html

<html>
<body>

<p>Hi, {{name}},</p>

<p>Your number is {{number}}.</p>

<p>Sent by <a href="https://github.com/awdeorio/mailmerge">mailmerge</a></p>

</body>
</html>
```


# HTML and plain text formatting example
This example shows how to provide both HTML and plain text versions in the same message.  A user's mail reader can select either one.

**mailmerge_template.txt**
```
TO: {{email}}
SUBJECT: Testing mailmerge
FROM: My Self <myself@mydomain.com>
MIME-Version: 1.0
Content-Type: multipart/alternative; boundary="outer-boundary"

This is a MIME-encoded message. If you are seeing this, your mail
reader is old.

--outer-boundary
Content-Type: text/plain; charset=us-ascii

Hi, {{name}},

Your number is {{number}}.

Sent by mailmerge https://github.com/awdeorio/mailmerge

--outer-boundary
MIME-Version: 1.0
Content-Type: multipart/related;
  type="text/html"; start="<body@here>"; boundary="inner-boundary"

--inner-boundary
Content-Type: text/html; charset=us-ascii
Content-Disposition: inline
Content-ID: <body@here>

<html>
<body>

<p>Hi, {{name}},</p>

<p>Your number is {{number}}.</p>

<p>Sent by <a href="https://github.com/awdeorio/mailmerge">mailmerge</a></p>

</body>
</html>
```

# Hacking
Set up a development environment.  This will install a `mailmerge` executable in virtual environment's `PATH` which points to the local python development source code.
```console
$ python3 -m venv env  # or "virtualenv env" for python2
$ source env/bin/activate
$ pip install --editable .[dev]
```

<<<<<<< HEAD
Run unit tests
```shellsession
$ pytest
```

Test code style
```shellsession
$ pycodestyle mailmerge tests setup.py
$ pydocstyle mailmerge tests setup.py
$ pylint --reports=n  mailmerge tests setup.py
```

Test python2/python3 compatibility.  This will automatically create virtual environments and run all style and functional tests in each environment.
```shellsession
$ tox
=======
Test code style and run unit tests
```console
$ ./bin/test-style
PASS style tests
$ ./bin/test-functional
PASS functional tests
```

Test python2/python3 compatibility.  This will automatically create two virtual environments and run all style and functional tests in each environment.
```console
$ ./bin/test_python2_python3
PASS
>>>>>>> 8934a176
```<|MERGE_RESOLUTION|>--- conflicted
+++ resolved
@@ -292,34 +292,19 @@
 $ pip install --editable .[dev]
 ```
 
-<<<<<<< HEAD
 Run unit tests
-```shellsession
+```console
 $ pytest
 ```
 
 Test code style
-```shellsession
+```console
 $ pycodestyle mailmerge tests setup.py
 $ pydocstyle mailmerge tests setup.py
 $ pylint --reports=n  mailmerge tests setup.py
 ```
 
 Test python2/python3 compatibility.  This will automatically create virtual environments and run all style and functional tests in each environment.
-```shellsession
+```console
 $ tox
-=======
-Test code style and run unit tests
-```console
-$ ./bin/test-style
-PASS style tests
-$ ./bin/test-functional
-PASS functional tests
-```
-
-Test python2/python3 compatibility.  This will automatically create two virtual environments and run all style and functional tests in each environment.
-```console
-$ ./bin/test_python2_python3
-PASS
->>>>>>> 8934a176
 ```