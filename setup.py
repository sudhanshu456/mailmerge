"""Mailmerge build and install configuration."""
import os

try:
    from setuptools import setup
except ImportError:
    from distutils.core import setup

with open(os.path.join(os.path.dirname(__file__), 'README.md')) as readme_file:
    README = readme_file.read()

setup(
    name="mailmerge",
    description="A simple, command line mail merge tool",
    long_description=README,
<<<<<<< HEAD
    version="1.7.5",
=======
    version="1.7.6",
>>>>>>> 58791e6a
    author="Andrew DeOrio",
    author_email="awdeorio@umich.edu",
    url="https://github.com/awdeorio/mailmerge/",
    license="MIT",
    packages=["mailmerge"],
    keywords=["mail merge", "mailmerge", "email"],
    install_requires=[
        "click",
        "configparser",
        "jinja2",
        "future",
        "backports.csv",
    ],

    # Python command line utilities will be installed in a PATH-accessible bin/
    entry_points={
        'console_scripts': [
            'mailmerge = mailmerge.__main__:cli',
        ]
    },
)<|MERGE_RESOLUTION|>--- conflicted
+++ resolved
@@ -13,11 +13,7 @@
     name="mailmerge",
     description="A simple, command line mail merge tool",
     long_description=README,
-<<<<<<< HEAD
-    version="1.7.5",
-=======
     version="1.7.6",
->>>>>>> 58791e6a
     author="Andrew DeOrio",
     author_email="awdeorio@umich.edu",
     url="https://github.com/awdeorio/mailmerge/",
